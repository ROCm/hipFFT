# Read the Docs configuration file
# See https://docs.readthedocs.io/en/stable/config-file/v2.html for details

version: 2

sphinx:
   configuration: docs/conf.py

formats: [htmlzip, pdf, epub]

python:
   install:
   - requirements: docs/sphinx/requirements.txt

build:
   os: ubuntu-22.04
   tools:
<<<<<<< HEAD
      python: "3.10"
=======
      python: "mambaforge-22.9"

conda:
   environment: docs/environment.yml
>>>>>>> 30e3f2c1
<|MERGE_RESOLUTION|>--- conflicted
+++ resolved
@@ -15,11 +15,7 @@
 build:
    os: ubuntu-22.04
    tools:
-<<<<<<< HEAD
-      python: "3.10"
-=======
       python: "mambaforge-22.9"
 
 conda:
-   environment: docs/environment.yml
->>>>>>> 30e3f2c1
+   environment: docs/environment.yml